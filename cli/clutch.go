--- conflicted
+++ resolved
@@ -898,13 +898,8 @@
 	log.Print("[VERBOSE] Looking for ", eggName)
 	egg, err := clutch.ResolveEggName(eggName)
 	if err == nil {
-<<<<<<< HEAD
 		log.Printf("[VERBOSE] ", eggName, " installed already");
 		return downloaded, nil
-=======
-		log.Printf("[VERBOSE] ", eggName, " installed already")
-		return nil
->>>>>>> 18e6db24
 	}
 	nest := clutch.Nest
 	for _, remoteNest := range downloaded {
