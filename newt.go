/*
 Copyright 2015 Runtime Inc.
 Licensed under the Apache License, Version 2.0 (the "License");
 you may not use this file except in compliance with the License.
 You may obtain a copy of the License at

 http://www.apache.org/licenses/LICENSE-2.0

 Unless required by applicable law or agreed to in writing, software
 distributed under the License is distributed on an "AS IS" BASIS,
 WITHOUT WARRANTIES OR CONDITIONS OF ANY KIND, either express or implied.
 See the License for the specific language governing permissions and
 limitations under the License.
*/

package main

import (
	"fmt"
	"github.com/mynewt/newt/cli"
	"github.com/spf13/cobra"
	"log"
	"os"
	"path/filepath"
	"strings"
)

var ExitOnFailure bool = false
var ExportAll bool = false
var ImportAll bool = false
var NewtVersion string = "0.1"
var NewtLogLevel string = ""
var NewtNest *cli.Nest

func NewtUsage(cmd *cobra.Command, err error) {
	if err != nil {
		sErr := err.(*cli.NewtError)
		log.Printf("[DEBUG] %s", sErr.StackTrace)
		fmt.Fprintf(os.Stderr, "Error: %s\n", sErr.Text)
	}

	if cmd != nil {
		cmd.Help()
	}
	os.Exit(1)
}

func targetSetCmd(cmd *cobra.Command, args []string) {
	if len(args) != 2 {
		NewtUsage(cmd,
			cli.NewNewtError("Must specify two arguments (sect & k=v) to set"))
	}

	t, err := cli.LoadTarget(NewtNest, args[0])
	if err != nil {
		NewtUsage(cmd, err)
	}
	ar := strings.Split(args[1], "=")

	t.Vars[ar[0]] = ar[1]

	if err := t.Save(); err != nil {
		NewtUsage(cmd, err)
	}

	cli.StatusMessage(cli.VERBOSITY_DEFAULT,
		"Target %s successfully set %s to %s\n", args[0], ar[0], ar[1])
}

func targetUnsetCmd(cmd *cobra.Command, args []string) {
	if len(args) != 2 {
		NewtUsage(cmd,
			cli.NewNewtError("Must specify two arguments (sect & k) to unset"))
	}

	t, err := cli.LoadTarget(NewtNest, args[0])
	if err != nil {
		NewtUsage(cmd, err)
	}

	if err := t.DeleteVar(args[1]); err != nil {
		NewtUsage(cmd, err)
	}

	cli.StatusMessage(cli.VERBOSITY_DEFAULT,
		"Target %s successfully unset %s\n", args[0], args[1])
}

func targetShowCmd(cmd *cobra.Command, args []string) {
	dispSect := ""
	if len(args) == 1 {
		dispSect = args[0]
	}

	targets, err := cli.GetTargets(NewtNest)
	if err != nil {
		NewtUsage(cmd, err)
	}

	for _, target := range targets {
		if dispSect == "" || dispSect == target.Vars["name"] {
			cli.StatusMessage(cli.VERBOSITY_QUIET, target.Vars["name"])
			vars := target.GetVars()
			for k, v := range vars {
				cli.StatusMessage(cli.VERBOSITY_QUIET, "	%s: %s\n", k, v)
			}
		}
	}
}

func targetCreateCmd(cmd *cobra.Command, args []string) {
	if len(args) != 1 {
		NewtUsage(cmd, cli.NewNewtError("Wrong number of args to create cmd."))
	}

	cli.StatusMessage(cli.VERBOSITY_DEFAULT, "Creating target "+args[0])

	if cli.TargetExists(NewtNest, args[0]) {
		NewtUsage(cmd, cli.NewNewtError(
			"Target already exists, cannot create target with same name."))
	}

	target := &cli.Target{
		Nest: NewtNest,
		Vars: map[string]string{},
	}
	target.Vars["name"] = args[0]

	err := target.Save()
	if err != nil {
		NewtUsage(nil, err)
	} else {
		cli.StatusMessage(cli.VERBOSITY_DEFAULT,
			"Target %s sucessfully created!\n", args[0])
	}
}

func targetBuildCmd(cmd *cobra.Command, args []string) {
	if len(args) < 1 {
		NewtUsage(cmd, cli.NewNewtError("Must specify target to build"))
	}

	t, err := cli.LoadTarget(NewtNest, args[0])
	if err != nil {
		NewtUsage(nil, err)
	}

	if len(args) > 1 && args[1] == "clean" {
		if len(args) > 2 && args[2] == "all" {
			err = t.BuildClean(true)
		} else {
			err = t.BuildClean(false)
		}
	} else {
		err = t.Build()
	}

	if err != nil {
		NewtUsage(nil, err)
	} else {
		cli.StatusMessage(cli.VERBOSITY_DEFAULT, "Successfully run!\n")
	}
}

func targetDelCmd(cmd *cobra.Command, args []string) {
	if len(args) < 1 {
		NewtUsage(cmd, cli.NewNewtError("Must specify target to delete"))
	}

	t, err := cli.LoadTarget(NewtNest, args[0])
	if err != nil {
		NewtUsage(cmd, err)
	}

	if err := t.Remove(); err != nil {
		NewtUsage(cmd, err)
	}

	cli.StatusMessage(cli.VERBOSITY_DEFAULT,
		"Target %s successfully removed\n", args[0])
}

func targetTestCmd(cmd *cobra.Command, args []string) {
	if len(args) < 1 {
		NewtUsage(cmd, cli.NewNewtError("Must specify target to build"))
	}

	t, err := cli.LoadTarget(NewtNest, args[0])
	if err != nil {
		NewtUsage(nil, err)
	}

	if len(args) > 1 && args[1] == "clean" {
		if len(args) > 2 && args[2] == "all" {
			err = t.Test("testclean", true)
		} else {
			err = t.Test("testclean", false)
		}
	} else {
		err = t.Test("test", ExitOnFailure)
	}

	if err != nil {
		NewtUsage(nil, err)
	} else {
		cli.StatusMessage(cli.VERBOSITY_DEFAULT, "Successfully run!\n")
	}
}

func targetExportCmd(cmd *cobra.Command, args []string) {
	var targetName string
	if ExportAll {
		targetName = ""
	} else {
		if len(args) < 1 {
			NewtUsage(cmd, cli.NewNewtError("Must either specify -a flag or name of "+
				"target to export"))
		}
		targetName = args[0]
	}

	err := cli.ExportTargets(NewtNest, targetName, ExportAll, os.Stdout)
	if err != nil {
		NewtUsage(cmd, err)
	}
}

func targetImportCmd(cmd *cobra.Command, args []string) {
	var targetName string
	if ImportAll {
		targetName = ""
	} else {
		if len(args) < 1 {
			NewtUsage(cmd, cli.NewNewtError("Must either specify -a flag or name of "+
				"target to import"))
		}

		targetName = args[0]
	}

	err := cli.ImportTargets(NewtNest, targetName, ImportAll, os.Stdin)
	if err != nil {
		NewtUsage(cmd, err)
	}

	cli.StatusMessage(cli.VERBOSITY_DEFAULT,
		"Target(s) successfully imported!")
}

func targetAddCmds(base *cobra.Command) {
	targetCmd := &cobra.Command{
		Use:   "target",
		Short: "Set and view target information",
		PersistentPreRun: func(cmd *cobra.Command, args []string) {
			cli.Init(NewtLogLevel)

			var err error
			NewtNest, err = cli.NewNest()
			if err != nil {
				NewtUsage(nil, err)
			}
		},
		Run: func(cmd *cobra.Command, args []string) {
			cmd.Usage()
		},
	}

	setCmd := &cobra.Command{
		Use:   "set",
		Short: "Set target configuration variable",
		Run:   targetSetCmd,
	}

	targetCmd.AddCommand(setCmd)

	unsetCmd := &cobra.Command{
		Use:   "unset",
		Short: "Unset target configuration variable",
		Run:   targetUnsetCmd,
	}

	targetCmd.AddCommand(unsetCmd)

	delCmd := &cobra.Command{
		Use:   "delete",
		Short: "Delete target",
		Run:   targetDelCmd,
	}

	targetCmd.AddCommand(delCmd)

	createCmd := &cobra.Command{
		Use:   "create",
		Short: "Create a target",
		Run:   targetCreateCmd,
	}

	targetCmd.AddCommand(createCmd)

	showCmd := &cobra.Command{
		Use:   "show",
		Short: "View target configuration variables",
		Run:   targetShowCmd,
	}

	targetCmd.AddCommand(showCmd)

	buildCmd := &cobra.Command{
		Use:   "build",
		Short: "Build target",
		Run:   targetBuildCmd,
	}

	targetCmd.AddCommand(buildCmd)

	testCmd := &cobra.Command{
		Use:   "test",
		Short: "Test target",
		Run:   targetTestCmd,
	}

	targetCmd.AddCommand(testCmd)

	exportCmd := &cobra.Command{
		Use:   "export",
		Short: "Export target",
		Run:   targetExportCmd,
	}

	exportCmd.PersistentFlags().BoolVarP(&ExportAll, "export-all", "a", false,
		"If present, export all targets")

	targetCmd.AddCommand(exportCmd)

	importCmd := &cobra.Command{
		Use:   "import",
		Short: "Import target",
		Run:   targetImportCmd,
	}

	importCmd.PersistentFlags().BoolVarP(&ImportAll, "import-all", "a", false,
		"If present, import all targets")

	targetCmd.AddCommand(importCmd)

	base.AddCommand(targetCmd)
}

func dispEgg(egg *cli.Egg) error {
	cli.StatusMessage(cli.VERBOSITY_QUIET, "Egg %s, version %s\n",
		egg.FullName, egg.Version)
	cli.StatusMessage(cli.VERBOSITY_QUIET, "  path: %s\n",
		filepath.Clean(egg.BasePath))
	if egg.Capabilities != nil {
		cli.StatusMessage(cli.VERBOSITY_QUIET, "  capabilities: ")
		caps, err := egg.GetCapabilities()
		if err != nil {
			return err
		}
		for _, capability := range caps {
			cli.StatusMessage(cli.VERBOSITY_QUIET, "%s ", capability)
		}
		cli.StatusMessage(cli.VERBOSITY_QUIET, "\n")
	}
	if len(egg.Deps) > 0 {
		cli.StatusMessage(cli.VERBOSITY_QUIET, "  deps: ")
		for _, dep := range egg.Deps {
			if dep == nil {
				continue
			}
			cli.StatusMessage(cli.VERBOSITY_QUIET, "%s ", dep)
		}
		cli.StatusMessage(cli.VERBOSITY_QUIET, "\n")
	}

	if egg.LinkerScript != "" {
		cli.StatusMessage(cli.VERBOSITY_QUIET, "  linkerscript: %s\n",
			egg.LinkerScript)
	}
	return nil
}

func dispEggShell(eggShell *cli.EggShell) error {
<<<<<<< HEAD
	fmt.Printf("Egg %s from clutch %s, version %s\n", eggShell.FullName,
		eggShell.Clutch.Name,
		eggShell.Version)
=======
	cli.StatusMessage(cli.VERBOSITY_QUIET, "Egg %s, version %s\n",
		eggShell.FullName, eggShell.Version)
>>>>>>> a6950096

	if eggShell.Caps != nil {
		cli.StatusMessage(cli.VERBOSITY_QUIET, "  capabilities: ")
		caps, err := eggShell.GetCapabilities()
		if err != nil {
			return err
		}
		for _, capability := range caps {
			cli.StatusMessage(cli.VERBOSITY_QUIET, "%s ", capability)
		}
		cli.StatusMessage(cli.VERBOSITY_QUIET, "\n")
	}
	if len(eggShell.Deps) > 0 {
		cli.StatusMessage(cli.VERBOSITY_QUIET, "  deps: ")
		for _, dep := range eggShell.Deps {
			if dep == nil {
				continue
			}
			cli.StatusMessage(cli.VERBOSITY_QUIET, "%s ", dep)
		}
		cli.StatusMessage(cli.VERBOSITY_QUIET, "\n")
	}

	return nil
}

func eggListCmd(cmd *cobra.Command, args []string) {
	eggMgr, err := cli.NewClutch(NewtNest)
	if err != nil {
		NewtUsage(cmd, err)
	}
	if err := eggMgr.LoadConfigs(nil, false); err != nil {
		NewtUsage(cmd, err)
	}
	for _, egg := range eggMgr.Eggs {
		if err := dispEgg(egg); err != nil {
			NewtUsage(cmd, err)
		}
	}
}

func eggCheckDepsCmd(cmd *cobra.Command, args []string) {
	eggMgr, err := cli.NewClutch(NewtNest)
	if err != nil {
		NewtUsage(cmd, err)
	}

	if err := eggMgr.CheckDeps(); err != nil {
		NewtUsage(cmd, err)
	}

	cli.StatusMessage(cli.VERBOSITY_DEFAULT,
		"Dependencies successfully resolved!")
}

func eggHuntCmd(cmd *cobra.Command, args []string) {
	var err error

	if len(args) != 1 {
		NewtUsage(cmd,
			cli.NewNewtError("Must specify string to hunt for"))
	}

	/*
	 * First check local.
	 */
	eggMgr, err := cli.NewClutch(NewtNest)
	if err != nil {
		NewtUsage(cmd, err)
	}
	if err := eggMgr.LoadConfigs(nil, false); err != nil {
		NewtUsage(cmd, err)
	}

	found := false
	for _, egg := range eggMgr.Eggs {
		contains := strings.Contains(egg.FullName, args[0])
		if contains == true {
			cli.StatusMessage(cli.VERBOSITY_DEFAULT, "Installed egg %s@%s\n",
				egg.FullName, egg.Version)
			found = true
		}
	}

	/*
	 * Then check remote clutches.
	 */
	clutches, err := NewtNest.GetClutches()
	if err != nil {
		NewtUsage(cmd, err)
	}
	for _, clutch := range clutches {
		for _, eggShell := range clutch.EggShells {
			contains := strings.Contains(eggShell.FullName, args[0])
			if contains == true {
				cli.StatusMessage(cli.VERBOSITY_DEFAULT,
					"Clutch %s has egg %s@%s\n",
					clutch.Name, eggShell.FullName,
					eggShell.Version)
				found = true
			}
		}
	}

	if found == false {
		cli.StatusMessage(cli.VERBOSITY_QUIET, "No egg found!")
	}
}

func eggShowCmd(cmd *cobra.Command, args []string) {
	var eggName string
	var clutchName string = ""

	if len(args) < 1 || len(args) > 2 {
		NewtUsage(cmd,
			cli.NewNewtError("Must specify full name of the egg"))
	}

	if len(args) == 1 {
		eggName = args[0]
	} else {
		clutchName = args[0]
		eggName = args[1]
	}

	eggMgr, err := cli.NewClutch(NewtNest)
	if err != nil {
		NewtUsage(cmd, err)
	}
	if err := eggMgr.LoadConfigs(nil, false); err != nil {
		NewtUsage(cmd, err)
	}

	egg, err := eggMgr.ResolveEggName(eggName)
	if err == nil {
		egg.LoadConfig(nil, false)
		dispEgg(egg)
	}

	clutches, err := NewtNest.GetClutches()
	if err != nil {
		NewtUsage(cmd, err)
	}
	for _, clutch := range clutches {
		if clutchName == "" || clutch.Name == clutchName {
			eggShell, err := clutch.ResolveEggShellName(eggName)
			if err == nil {
				dispEggShell(eggShell)
			}
		}
	}
}

func eggInstallCmd(cmd *cobra.Command, args []string) {
	var eggName string
	var clutchName string = ""
	var clutch *cli.Clutch
	var eggShell *cli.EggShell

	if len(args) < 1 || len(args) > 2 {
		NewtUsage(cmd,
			cli.NewNewtError("Must specify full name of the egg"))
	}

	if len(args) == 1 {
		eggName = args[0]
	} else {
		clutchName = args[0]
		eggName = args[1]
	}

	/*
	 * Find the eggShell to install.
	 */
	clutches, err := NewtNest.GetClutches()
	if err != nil {
		NewtUsage(cmd, err)
	}

	eggShell = nil
	for _, tmpClutch := range clutches {
		if clutchName == "" || tmpClutch.Name == clutchName {
			tmpEggShell, err := tmpClutch.ResolveEggShellName(eggName)
			if err != nil && eggShell != nil {
				NewtUsage(cmd,
					cli.NewNewtError(fmt.Sprintf("Ambiguous source "+
						"egg %s in clutches %s and %s",
						eggName, clutch.Name, tmpClutch.Name)))
			}
			eggShell = tmpEggShell
			clutch = tmpClutch
		}
	}

	if eggShell == nil {
		NewtUsage(cmd,
			cli.NewNewtError(fmt.Sprintf("Can't find egg with name %s",
				eggName)))
	}

	eggMgr, err := cli.NewClutch(NewtNest)
	if err != nil {
		NewtUsage(cmd, err)
	}
	if err := eggMgr.LoadConfigs(nil, false); err != nil {
		NewtUsage(cmd, err)
	}

	err = eggShell.Install(eggMgr)
	if err != nil {
		NewtUsage(cmd, err)
	}
	fmt.Println("Installation was a success!")
}

func eggRemoveCmd(cmd *cobra.Command, args []string) {
	if len(args) < 1 || len(args) > 2 {
		NewtUsage(cmd,
			cli.NewNewtError("Must specify full name of the egg"))
	}

	eggName := args[0]

	eggMgr, err := cli.NewClutch(NewtNest)
	if err != nil {
		NewtUsage(cmd, err)
	}
	if err := eggMgr.LoadConfigs(nil, false); err != nil {
		NewtUsage(cmd, err)
	}

	egg, err := eggMgr.ResolveEggName(eggName)
	if err != nil {
		NewtUsage(cmd,
			cli.NewNewtError(fmt.Sprintf("Egg %s has not been installed",
				eggName)))
	}
	err = egg.Remove()
	if err != nil {
		NewtUsage(cmd, err)
	}
	fmt.Println("Removed successfully!")
}

func eggAddCmds(baseCmd *cobra.Command) {
	eggCmd := &cobra.Command{
		Use:   "egg",
		Short: "Commands to list and inspect eggs on a nest",
		PersistentPreRun: func(cmd *cobra.Command, args []string) {
			cli.Init(NewtLogLevel)

			var err error
			NewtNest, err = cli.NewNest()
			if err != nil {
				NewtUsage(nil, err)
			}
		},
		Run: func(cmd *cobra.Command, args []string) {
			NewtUsage(cmd, nil)
		},
	}

	listCmd := &cobra.Command{
		Use:   "list",
		Short: "List eggs in the current nest",
		Run:   eggListCmd,
	}

	eggCmd.AddCommand(listCmd)

	checkDepsCmd := &cobra.Command{
		Use:   "checkdeps",
		Short: "Check egg dependencies",
		Run:   eggCheckDepsCmd,
	}

	eggCmd.AddCommand(checkDepsCmd)

	huntCmd := &cobra.Command{
		Use:   "hunt",
		Short: "Search for egg from clutches",
		Run:   eggHuntCmd,
	}

	eggCmd.AddCommand(huntCmd)

	showCmd := &cobra.Command{
		Use:   "show",
		Short: "Show what we know of an egg",
		Run:   eggShowCmd,
	}

	eggCmd.AddCommand(showCmd)

	installCmd := &cobra.Command{
		Use:   "install",
		Short: "Install an egg",
		Run:   eggInstallCmd,
	}

	eggCmd.AddCommand(installCmd)

	removeCmd := &cobra.Command{
		Use:   "remove",
		Short: "Remove an egg",
		Run:   eggRemoveCmd,
	}

	eggCmd.AddCommand(removeCmd)

	baseCmd.AddCommand(eggCmd)
}

func nestGenerateClutchCmd(cmd *cobra.Command, args []string) {
	if len(args) != 2 {
		NewtUsage(cmd,
			cli.NewNewtError("Must specify name and URL to lay clutch file"))
	}

	clutchName := args[0]
	clutchUrl := args[1]

	clutch, err := cli.NewClutch(NewtNest)
	if err != nil {
		NewtUsage(cmd, err)
	}
	clutch.Name = clutchName
	clutch.RemoteUrl = clutchUrl

	local, err := cli.NewClutch(NewtNest)
	if err != nil {
		NewtUsage(cmd, err)
	}

	if err := clutch.LoadFromClutch(local); err != nil {
		NewtUsage(cmd, err)
	}

	clutchStr, err := clutch.Serialize()
	if err != nil {
		NewtUsage(cmd, err)
	}

	cli.StatusMessage(cli.VERBOSITY_DEFAULT, "%s", clutchStr)
}

func nestAddClutchCmd(cmd *cobra.Command, args []string) {
	if len(args) != 2 {
		NewtUsage(cmd,
			cli.NewNewtError("Must specify both name and URL to "+
				"larva install command"))
	}

	name := args[0]
	url := args[1]

	clutch, err := cli.NewClutch(NewtNest)
	if err != nil {
		NewtUsage(cmd, err)
	}

	if err := clutch.Install(name, url); err != nil {
		NewtUsage(cmd, err)
	}

	cli.StatusMessage(cli.VERBOSITY_DEFAULT,
		"Clutch "+name+" sucessfully installed to Nest.")
}

func nestListClutchesCmd(cmd *cobra.Command, args []string) {
	clutches, err := NewtNest.GetClutches()
	if err != nil {
		NewtUsage(cmd, err)
	}

	for name, clutch := range clutches {
		cli.StatusMessage(cli.VERBOSITY_QUIET,
			"Remote clutch %s (eggshells: %d)\n", name, len(clutch.EggShells))
	}
}

func nestCreateCmd(cmd *cobra.Command, args []string) {
	if len(args) < 1 {
		NewtUsage(cmd,
			cli.NewNewtError("Must specify a nest name to create"))
	}

	wd, err := os.Getwd()
	if err != nil {
		NewtUsage(cmd, cli.NewNewtError(err.Error()))
	}

	nestDir := wd + "/" + args[0]
	if len(args) > 1 {
		nestDir = args[1]
	}

	tadpoleUrl := ""
	if len(args) > 2 {
		tadpoleUrl = args[2]
	}

	if err := cli.CreateNest(args[0], nestDir, tadpoleUrl); err != nil {
		NewtUsage(cmd, err)
	}

	cli.StatusMessage(cli.VERBOSITY_DEFAULT,
		"Nest %s successfully created in %s\n", args[0], nestDir)
}

func nestShowClutchCmd(cmd *cobra.Command, args []string) {
	if len(args) != 1 {
		NewtUsage(cmd,
			cli.NewNewtError("Must specify a clutch name to show-clutch command"))
	}

	clutch, err := cli.NewClutch(NewtNest)
	if err != nil {
		NewtUsage(cmd, err)
	}

	if err := clutch.Load(args[0]); err != nil {
		NewtUsage(cmd, err)
	}

	// Clutch loaded, now print out clutch information
	cli.StatusMessage(cli.VERBOSITY_QUIET, "Clutch Name: %s\n", clutch.Name)
	cli.StatusMessage(cli.VERBOSITY_QUIET, "Clutch URL: %s\n",
		clutch.RemoteUrl)

	i := 0
	for _, eggShell := range clutch.EggShells {
		i++
		cli.StatusMessage(cli.VERBOSITY_QUIET, " %s@%s", eggShell.FullName,
			eggShell.Version)
		if i%4 == 0 {
			cli.StatusMessage(cli.VERBOSITY_QUIET, "\n")
		}
	}
	if i%4 != 0 {
		cli.StatusMessage(cli.VERBOSITY_QUIET, "\n")
	}
}

func nestAddCmds(baseCmd *cobra.Command) {
	var nestCmd *cobra.Command
	var createCmd *cobra.Command

	nestCmd = &cobra.Command{
		Use:   "nest",
		Short: "Commands to manage nests & clutches (remote egg repositories)",
		PersistentPreRun: func(cmd *cobra.Command, args []string) {
			cli.Init(NewtLogLevel)

			var err error

			if cmd != nestCmd && cmd != createCmd {
				NewtNest, err = cli.NewNest()
				if err != nil {
					NewtUsage(cmd, err)
				}
			}
		},
		Run: func(cmd *cobra.Command, args []string) {
			NewtUsage(cmd, nil)
		},
	}

	createCmd = &cobra.Command{
		Use:   "create",
		Short: "Create a new nest",
		Run:   nestCreateCmd,
	}

	nestCmd.AddCommand(createCmd)

	generateCmd := &cobra.Command{
		Use:   "generate-clutch",
		Short: "Generate a clutch file from the eggs in the current directory",
		Run:   nestGenerateClutchCmd,
	}

	nestCmd.AddCommand(generateCmd)

	addClutchCmd := &cobra.Command{
		Use:   "add-clutch",
		Short: "Add a remote clutch, and put it in the current nest",
		Run:   nestAddClutchCmd,
	}

	nestCmd.AddCommand(addClutchCmd)

	listClutchesCmd := &cobra.Command{
		Use:   "list-clutches",
		Short: "List the clutches installed in the current nest",
		Run:   nestListClutchesCmd,
	}

	nestCmd.AddCommand(listClutchesCmd)

	showClutchCmd := &cobra.Command{
		Use:   "show-clutch",
		Short: "Show an individual clutch in the current nest",
		Run:   nestShowClutchCmd,
	}

	nestCmd.AddCommand(showClutchCmd)

	baseCmd.AddCommand(nestCmd)
}

func parseCmds() *cobra.Command {
	newtCmd := &cobra.Command{
		Use:   "newt",
		Short: "Newt is a tool to help you compose and build your own OS",
		Long: `Newt allows you to create your own embedded project based on 
			the Newt operating system`,
		Run: func(cmd *cobra.Command, args []string) {
			cmd.Usage()
		},
	}

	newtCmd.PersistentFlags().IntVarP(&cli.Verbosity, "verbosity", "v",
		cli.VERBOSITY_DEFAULT, "How verbose the Newt tool should be "+
			"about it's operation")
	newtCmd.PersistentFlags().StringVarP(&NewtLogLevel, "loglevel", "l",
		"WARN", "Log level, defaults to WARN.")

	versCmd := &cobra.Command{
		Use:   "version",
		Short: "Print the Newt version number",
		Run: func(cmd *cobra.Command, args []string) {
			cli.StatusMessage(cli.VERBOSITY_DEFAULT, "Newt version: ",
				NewtVersion)
		},
	}

	newtCmd.AddCommand(versCmd)

	targetAddCmds(newtCmd)
	eggAddCmds(newtCmd)
	nestAddCmds(newtCmd)

	return newtCmd
}

func main() {
	cmd := parseCmds()
	cmd.Execute()
}<|MERGE_RESOLUTION|>--- conflicted
+++ resolved
@@ -381,14 +381,8 @@
 }
 
 func dispEggShell(eggShell *cli.EggShell) error {
-<<<<<<< HEAD
-	fmt.Printf("Egg %s from clutch %s, version %s\n", eggShell.FullName,
-		eggShell.Clutch.Name,
-		eggShell.Version)
-=======
-	cli.StatusMessage(cli.VERBOSITY_QUIET, "Egg %s, version %s\n",
-		eggShell.FullName, eggShell.Version)
->>>>>>> a6950096
+	cli.StatusMessage(cli.VERBOSITY_QUIET, "Egg %s from clutch %s, version %s\n",
+		eggShell.FullName, eggShell.Clutch.Name, eggShell.Version)
 
 	if eggShell.Caps != nil {
 		cli.StatusMessage(cli.VERBOSITY_QUIET, "  capabilities: ")
