/**
 * Licensed to the Apache Software Foundation (ASF) under one
 * or more contributor license agreements.  See the NOTICE file
 * distributed with this work for additional information
 * regarding copyright ownership.  The ASF licenses this file
 * to you under the Apache License, Version 2.0 (the
 * "License"); you may not use this file except in compliance
 * with the License.  You may obtain a copy of the License at
 *
 *  http://www.apache.org/licenses/LICENSE-2.0
 *
 * Unless required by applicable law or agreed to in writing,
 * software distributed under the License is distributed on an
 * "AS IS" BASIS, WITHOUT WARRANTIES OR CONDITIONS OF ANY
 * KIND, either express or implied.  See the License for the
 * specific language governing permissions and limitations
 * under the License.
 */

package util

import (
	"bufio"
	"bytes"
	"fmt"
	"io"
	"io/ioutil"
	"os"
	"os/exec"
	"os/signal"
	"path/filepath"
	"runtime"
	"sort"
	"strconv"
	"strings"
	"syscall"
	"time"
	"sync"

	log "github.com/Sirupsen/logrus"

	"mynewt.apache.org/newt/viper"
)

var Verbosity int
var PrintShellCmds bool
var logFile *os.File
var cmakeFile *os.File
var includePaths = make(map[string]bool)
var sourceFiles = make(map[string]bool)
var mu1 sync.Mutex
var mu2 sync.Mutex

func ParseEqualsPair(v string) (string, string, error) {
	s := strings.Split(v, "=")
	return s[0], s[1], nil
}

type NewtError struct {
	Parent     error
	Text       string
	StackTrace []byte
}

const (
	VERBOSITY_SILENT  = 0
	VERBOSITY_QUIET   = 1
	VERBOSITY_DEFAULT = 2
	VERBOSITY_VERBOSE = 3
)

func (se *NewtError) Error() string {
	return se.Text
}

func NewNewtError(msg string) *NewtError {
	err := &NewtError{
		Text:       msg,
		StackTrace: make([]byte, 65536),
	}

	stackLen := runtime.Stack(err.StackTrace, true)
	err.StackTrace = err.StackTrace[:stackLen]

	return err
}

func FmtNewtError(format string, args ...interface{}) *NewtError {
	return NewNewtError(fmt.Sprintf(format, args...))
}

func PreNewtError(err error, format string, args ...interface{}) *NewtError {
	baseErr := err.(*NewtError)
	baseErr.Text = fmt.Sprintf(format, args...) + "; " + baseErr.Text

	return baseErr
}

func ChildNewtError(parent error) *NewtError {
	for {
		newtErr, ok := parent.(*NewtError)
		if !ok || newtErr == nil || newtErr.Parent == nil {
			break
		}
		parent = newtErr.Parent
	}

	newtErr := NewNewtError(parent.Error())
	newtErr.Parent = parent
	return newtErr
}

// Print Silent, Quiet and Verbose aware status messages to stdout.
func WriteMessage(f *os.File, level int, message string,
	args ...interface{}) {

	if Verbosity >= level {
		str := fmt.Sprintf(message, args...)
		f.WriteString(str)
		f.Sync()

		if logFile != nil {
			logFile.WriteString(str)
		}
	}
}

// Print Silent, Quiet and Verbose aware status messages to stdout.
func StatusMessage(level int, message string, args ...interface{}) {
	WriteMessage(os.Stdout, level, message, args...)
}

// Print Silent, Quiet and Verbose aware status messages to stderr.
func ErrorMessage(level int, message string, args ...interface{}) {
	WriteMessage(os.Stderr, level, message, args...)
}

func NodeExist(path string) bool {
	if _, err := os.Stat(path); err == nil {
		return true
	} else {
		return false
	}
}

// Check whether the node (either dir or file) specified by path exists
func NodeNotExist(path string) bool {
	if _, err := os.Stat(path); os.IsNotExist(err) {
		return true
	} else {
		return false
	}
}

func FileModificationTime(path string) (time.Time, error) {
	fileInfo, err := os.Stat(path)
	if err != nil {
		epoch := time.Unix(0, 0)
		if os.IsNotExist(err) {
			return epoch, nil
		} else {
			return epoch, NewNewtError(err.Error())
		}
	}

	return fileInfo.ModTime(), nil
}

func ChildDirs(path string) ([]string, error) {
	children, err := ioutil.ReadDir(path)
	if err != nil {
		return nil, NewNewtError(err.Error())
	}

	childDirs := []string{}
	for _, child := range children {
		name := child.Name()
		if !filepath.HasPrefix(name, ".") &&
			!filepath.HasPrefix(name, "..") &&
			child.IsDir() {

			childDirs = append(childDirs, name)
		}
	}

	return childDirs, nil
}

func Min(x, y int) int {
	if x < y {
		return x
	}
	return y
}

func Max(x, y int) int {
	if x > y {
		return x
	}
	return y
}

type logFormatter struct{}

func (f *logFormatter) Format(entry *log.Entry) ([]byte, error) {
	// 2016/03/16 12:50:47 [DEBUG]

	b := &bytes.Buffer{}

	b.WriteString(entry.Time.Format("2006/01/02 15:04:05.000 "))
	b.WriteString("[" + strings.ToUpper(entry.Level.String()) + "] ")
	b.WriteString(entry.Message)
	b.WriteByte('\n')

	return b.Bytes(), nil
}

func initLog(level log.Level, logFilename string) error {
	log.SetLevel(level)

	var writer io.Writer
	if logFilename == "" {
		writer = os.Stderr
	} else {
		var err error
		logFile, err = os.Create(logFilename)
		if err != nil {
			return NewNewtError(err.Error())
		}

		writer = io.MultiWriter(os.Stderr, logFile)
	}

	log.SetOutput(writer)
	log.SetFormatter(&logFormatter{})

	return nil
}


// Initialize the util module
func Init(logLevel log.Level, logFile string, verbosity int) error {
	// Configure logging twice.  First just configure the filter for stderr;
	// second configure the logfile if there is one.  This needs to happen in
	// two steps so that the log level is configured prior to the attempt to
	// open the log file.  The correct log level needs to be applied to file
	// error messages.
	if err := initLog(logLevel, ""); err != nil {
		return err
	}
	if logFile != "" {
		if err := initLog(logLevel, logFile); err != nil {
			return err
		}
	}

	Verbosity = verbosity
	PrintShellCmds = false

	return nil
}

// Read in the configuration file specified by name, in path
// return a new viper config object if successful, and error if not
func ReadConfig(path string, name string) (*viper.Viper, error) {
	v := viper.New()
	v.SetConfigType("yaml")
	v.SetConfigName(name)
	v.AddConfigPath(path)

	err := v.ReadInConfig()
	if err != nil {
		return nil, NewNewtError(fmt.Sprintf("Error reading %s.yml: %s",
			filepath.Join(path, name), err.Error()))
	} else {
		return v, nil
	}
}

// Execute the specified process and block until it completes.  Additionally,
// the amount of combined stdout+stderr output to be logged to the debug log
// can be restricted to a maximum number of characters.
//
// @param cmdStrs               The "argv" strings of the command to execute.
// @param env                   Additional key=value pairs to inject into the
//                                  child process's environment.  Specify null
//                                  to just inherit the parent environment.
// @param maxDbgOutputChrs      The maximum number of combined stdout+stderr
//                                  characters to write to the debug log.
//                                  Specify -1 for no limit; 0 for no output.
//
// @return []byte               Combined stdout and stderr output of process.
// @return error                NewtError on failure.
func ShellCommandLimitDbgOutput(
	cmdStrs []string, env []string, maxDbgOutputChrs int) ([]byte, error) {

	envLogStr := ""
	if env != nil {
		envLogStr = strings.Join(env, " ") + " "
	}
	log.Debugf("%s%s", envLogStr, strings.Join(cmdStrs, " "))

	if PrintShellCmds {
		StatusMessage(VERBOSITY_SILENT, "%s\n", strings.Join(cmdStrs, " "))
	}

	name := cmdStrs[0]
	args := cmdStrs[1:]
	cmd := exec.Command(name, args...)

	if env != nil {
		cmd.Env = append(env, os.Environ()...)
	}

	o, err := cmd.CombinedOutput()

	if maxDbgOutputChrs < 0 || len(o) <= maxDbgOutputChrs {
		dbgStr := string(o)
		log.Debugf("o=%s", dbgStr)
	} else if maxDbgOutputChrs != 0 {
		dbgStr := string(o[:maxDbgOutputChrs]) + "[...]"
		log.Debugf("o=%s", dbgStr)
	}

	if err != nil {
		log.Debugf("err=%s", err.Error())
		if len(o) > 0 {
			return o, NewNewtError(string(o))
		} else {
			return o, NewNewtError(err.Error())
		}
	} else {
		return o, nil
	}
}

// Execute the specified process and block until it completes.
//
// @param cmdStrs               The "argv" strings of the command to execute.
// @param env                   Additional key=value pairs to inject into the
//                                  child process's environment.  Specify null
//                                  to just inherit the parent environment.
//
// @return []byte               Combined stdout and stderr output of process.
// @return error                NewtError on failure.
func ShellCommand(cmdStrs []string, env []string) ([]byte, error) {
	return ShellCommandLimitDbgOutput(cmdStrs, env, -1)
}

// Run interactive shell command
func ShellInteractiveCommand(cmdStr []string, env []string) error {
	log.Print("[VERBOSE] " + cmdStr[0])

	//
	// Block SIGINT, at least.
	// Otherwise Ctrl-C meant for gdb would kill newt.
	//
	c := make(chan os.Signal, 1)
	signal.Notify(c, os.Interrupt)
	signal.Notify(c, syscall.SIGTERM)
	go func() {
		<-c
	}()

	if env != nil {
		env = append(env, os.Environ()...)
	}

	// Transfer stdin, stdout, and stderr to the new process
	// and also set target directory for the shell to start in.
	// and set the additional environment variables
	pa := os.ProcAttr{
		Env:   env,
		Files: []*os.File{os.Stdin, os.Stdout, os.Stderr},
	}

	// Start up a new shell.
	proc, err := os.StartProcess(cmdStr[0], cmdStr, &pa)
	if err != nil {
		signal.Stop(c)
		return NewNewtError(err.Error())
	}

	// Release and exit
	_, err = proc.Wait()
	if err != nil {
		signal.Stop(c)
		return NewNewtError(err.Error())
	}
	signal.Stop(c)
	return nil
}

func CopyFile(srcFile string, dstFile string) error {
	in, err := os.Open(srcFile)
	if err != nil {
		return ChildNewtError(err)
	}
	defer in.Close()

	info, err := in.Stat()
	if err != nil {
		return ChildNewtError(err)
	}

	dstDir := filepath.Dir(dstFile)
	if err := os.MkdirAll(dstDir, os.ModePerm); err != nil {
		return ChildNewtError(err)
	}

	out, err := os.OpenFile(dstFile, os.O_CREATE|os.O_WRONLY|os.O_TRUNC,
		info.Mode())
	if err != nil {
		return ChildNewtError(err)
	}
	defer out.Close()

	if _, err = io.Copy(out, in); err != nil {
		return ChildNewtError(err)
	}

	return nil
}

func CopyDir(srcDirStr, dstDirStr string) error {
	srcDir, err := os.Open(srcDirStr)
	if err != nil {
		return ChildNewtError(err)
	}

	info, err := srcDir.Stat()
	if err != nil {
		return ChildNewtError(err)
	}

	if err := os.MkdirAll(filepath.Dir(dstDirStr), info.Mode()); err != nil {
		return ChildNewtError(err)
	}

	infos, err := srcDir.Readdir(-1)
	if err != nil {
		return ChildNewtError(err)
	}

	for _, info := range infos {
		src := srcDirStr + "/" + info.Name()
		dst := dstDirStr + "/" + info.Name()
		if info.IsDir() {
			if err := CopyDir(src, dst); err != nil {
				return err
			}
		} else {
			if err := CopyFile(src, dst); err != nil {
				return err
			}
		}
	}

	return nil
}

func MoveFile(srcFile string, destFile string) error {
	if err := CopyFile(srcFile, destFile); err != nil {
		return err
	}

	if err := os.RemoveAll(srcFile); err != nil {
		return ChildNewtError(err)
	}

	return nil
}

func MoveDir(srcDir string, destDir string) error {
	if err := CopyDir(srcDir, destDir); err != nil {
		return err
	}

	if err := os.RemoveAll(srcDir); err != nil {
		return ChildNewtError(err)
	}

	return nil
}

// Reads each line from the specified text file into an array of strings.  If a
// line ends with a backslash, it is concatenated with the following line.
func ReadLines(path string) ([]string, error) {
	file, err := os.Open(path)
	if err != nil {
		return nil, NewNewtError(err.Error())
	}
	defer file.Close()

	lines := []string{}
	scanner := bufio.NewScanner(file)

	for scanner.Scan() {
		line := scanner.Text()
		concatted := false

		if len(lines) != 0 {
			prevLine := lines[len(lines)-1]
			if len(prevLine) > 0 && prevLine[len(prevLine)-1:] == "\\" {
				prevLine = prevLine[:len(prevLine)-1]
				prevLine += line
				lines[len(lines)-1] = prevLine

				concatted = true
			}
		}

		if !concatted {
			lines = append(lines, line)
		}
	}

	if scanner.Err() != nil {
		return lines, NewNewtError(scanner.Err().Error())
	}

	return lines, nil
}

// Removes all duplicate strings from the specified array, while preserving
// order.
func UniqueStrings(elems []string) []string {
	set := make(map[string]bool)
	result := make([]string, 0)

	for _, elem := range elems {
		if !set[elem] {
			result = append(result, elem)
			set[elem] = true
		}
	}

	return result
}

// Sorts whitespace-delimited lists of strings.
//
// @param wsSepStrings          A list of strings; each string contains one or
//                                  more whitespace-delimited tokens.
//
// @return                      A slice containing all the input tokens, sorted
//                                  alphabetically.
func SortFields(wsSepStrings ...string) []string {
	slice := []string{}

	for _, s := range wsSepStrings {
		slice = append(slice, strings.Fields(s)...)
	}

	slice = UniqueStrings(slice)
	sort.Strings(slice)
	return slice
}

func AtoiNoOct(s string) (int, error) {
	var runLen int
	for runLen = 0; runLen < len(s)-1; runLen++ {
		if s[runLen] != '0' || s[runLen+1] == 'x' {
			break
		}
	}

	if runLen > 0 {
		s = s[runLen:]
	}

	i, err := strconv.ParseInt(s, 0, 0)
	if err != nil {
		return 0, NewNewtError(err.Error())
	}

	return int(i), nil
}

func IsNotExist(err error) bool {
	newtErr, ok := err.(*NewtError)
	if ok {
		err = newtErr.Parent
	}

	return os.IsNotExist(err)
}

func FileContentsChanged(path string, newContents []byte) (bool, error) {
	oldContents, err := ioutil.ReadFile(path)
	if err != nil {
		if os.IsNotExist(err) {
			// File doesn't exist; write required.
			return true, nil
		}

		return true, NewNewtError(err.Error())
	}

	rc := bytes.Compare(oldContents, newContents)
	return rc != 0, nil
}

func CIdentifier(s string) string {
	s = strings.Replace(s, "/", "_", -1)
	s = strings.Replace(s, "-", "_", -1)
	s = strings.Replace(s, " ", "_", -1)

	return s
}

func FilenameFromPath(s string) string {
	s = strings.Replace(s, "/", "_", -1)
	s = strings.Replace(s, " ", "_", -1)
	s = strings.Replace(s, "\t", "_", -1)
	s = strings.Replace(s, "\n", "_", -1)

	return s
}

func IntMax(a, b int) int {
	if a > b {
		return a
	} else {
		return b
	}
}

func IntMin(a, b int) int {
	if a < b {
		return a
	} else {
		return b
	}
}

<<<<<<< HEAD
/*
	Collect include paths and source file names
	Write CMakeFiles.txt
 */

func InitCMakefile() error {
	var err error
	cmakeFile, err = os.Create("CMakeLists.txt")
	if err != nil {
		return NewNewtError(err.Error())
	}
	return nil
}


func AddIncludePath(pathname string){
	mu1.Lock()
	if !includePaths[pathname] {
		includePaths[pathname] = true
	}
	mu1.Unlock()
}

func AddSourceFile(filename string){
	mu2.Lock()
	if !sourceFiles[filename] {
		sourceFiles[filename] = true
	}
	mu2.Unlock()
}

func HasSuffix(s, suffix string) bool {
	return len(s) >= len(suffix) && s[len(s)-len(suffix):] == suffix
}

func ExportCMake(){
	if cmakeFile == nil { return }
	fmt.Print("writing CMakeLists.txt...")
	fmt.Fprintf(cmakeFile, "cmake_minimum_required(VERSION 3.7)\n")
	fmt.Fprintf(cmakeFile, "project(myproj)\n\n")
	fmt.Fprintf(cmakeFile, "set(CMAKE_CXX_STANDARD 11)\n")
	fmt.Fprintf(cmakeFile, "set(SOURCE_FILES\n")

	for line, _ := range sourceFiles {
		fmt.Fprintf(cmakeFile, "  %s\n", line)
	}
	fmt.Fprintf(cmakeFile, ")\n")
	fmt.Fprintf(cmakeFile, "\n")

	for line, _ := range includePaths {
		fmt.Fprintf(cmakeFile, "include_directories(%s)\n", line)
	}
	fmt.Fprintf(cmakeFile, "add_executable(myproj ${SOURCE_FILES})\n")

=======
func PrintStacks() {
	buf := make([]byte, 1024*1024)
	stacklen := runtime.Stack(buf, true)
	fmt.Printf("*** goroutine dump\n%s\n*** end\n", buf[:stacklen])
>>>>>>> 1b9a1e24
}<|MERGE_RESOLUTION|>--- conflicted
+++ resolved
@@ -634,7 +634,12 @@
 	}
 }
 
-<<<<<<< HEAD
+func PrintStacks() {
+	buf := make([]byte, 1024*1024)
+	stacklen := runtime.Stack(buf, true)
+	fmt.Printf("*** goroutine dump\n%s\n*** end\n", buf[:stacklen])
+}
+
 /*
 	Collect include paths and source file names
 	Write CMakeFiles.txt
@@ -689,10 +694,4 @@
 	}
 	fmt.Fprintf(cmakeFile, "add_executable(myproj ${SOURCE_FILES})\n")
 
-=======
-func PrintStacks() {
-	buf := make([]byte, 1024*1024)
-	stacklen := runtime.Stack(buf, true)
-	fmt.Printf("*** goroutine dump\n%s\n*** end\n", buf[:stacklen])
->>>>>>> 1b9a1e24
 }